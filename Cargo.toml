--- conflicted
+++ resolved
@@ -1,10 +1,6 @@
 [package]
 name = "gnss-rs"
-<<<<<<< HEAD
-version = "2.5.0"
-=======
 version = "2.6.0"
->>>>>>> dc4d4c2d
 license = "MPL-2.0"
 authors = ["Guillaume W. Bres <guillaume.bressaix@gmail.com>"]
 description = "GNSS constellations"
@@ -29,16 +25,14 @@
     "std"
 ]
 
-<<<<<<< HEAD
+# Enable DOMES (IGS station ID) number definition.
+domes = []
+
+# Enable COSPAR (Vehicle Launch #ID) definition
+cospar = []
+
 # Enable pythonized structures
 python = ["dep:pyo3", "hifitime/python"]
-
-# This features provides a SBAS system selection helper
-# from actual Geo coordinates on the ground.
-sbas = ["geo", "wkt"]
-=======
-# Enable DOMES (IGS station ID) number definition.
-domes = []
 
 # This feature enables the "sbas_selector" function,
 # to select the locally available SBAS service, from ground coordinates.
@@ -50,7 +44,6 @@
     "dep:bincode", 
     "dep:once_cell", 
 ]
->>>>>>> dc4d4c2d
 
 [package.metadata.docs.rs]
 all-features = true
@@ -66,23 +59,12 @@
 [dependencies]
 thiserror = "2"
 hifitime = "4.1"
-<<<<<<< HEAD
-lazy_static = "1.5"
-
-# serdes
+lazy_static = "1"
 serde = { version = "1", optional = true, default-features = false, features = ["derive"] }
-
-# sbas
 geo = { version = "0.29", optional = true }
 wkt = { version = "0.10", default-features = false, optional = true }
-
-# python
 pyo3 = { version = "0.25", features = ["extension-module"], optional = true }
-=======
-lazy_static = "1"
 geo = { version = "0.31", optional = true }
 bincode = { version = "2", optional = true }
 once_cell = { version = "1", optional = true }
-geojson = { version = "0.24", optional = true }
-serde = { version = "1", optional = true, default-features = false, features = ["derive"] }
->>>>>>> dc4d4c2d
+geojson = { version = "0.24", optional = true }